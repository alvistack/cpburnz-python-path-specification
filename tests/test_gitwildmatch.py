"""
This script tests :class:`.GitWildMatchPattern`.
"""

import re
import unittest

import pathspec.patterns.gitwildmatch
from pathspec.patterns.gitwildmatch import (
	GitWildMatchPattern,
	GitWildMatchPatternError,
	_BYTES_ENCODING,
	_DIR_MARK)
from pathspec.util import (
	lookup_pattern)


RE_DIR = f"(?P<{_DIR_MARK}>/)"
"""
This regular expression matches the directory marker.
"""

RE_SUB = f"(?:{RE_DIR}.*)?"
"""
This regular expression matches an optional sub-path.
"""


class GitWildMatchTest(unittest.TestCase):
	"""
	The :class:`GitWildMatchTest` class tests the :class:`GitWildMatchPattern`
	implementation.
	"""

	def _check_invalid_pattern(self, git_ignore_pattern):
		expected_message_pattern = re.escape(repr(git_ignore_pattern))
		with self.assertRaisesRegex(GitWildMatchPatternError, expected_message_pattern):
			GitWildMatchPattern(git_ignore_pattern)

	def test_00_empty(self):
		"""
		Tests an empty pattern.
		"""
		regex, include = GitWildMatchPattern.pattern_to_regex('')
		self.assertIsNone(include)
		self.assertIsNone(regex)

	def test_01_absolute(self):
		"""
		Tests an absolute path pattern.

		This should match:

			an/absolute/file/path
			an/absolute/file/path/foo

		This should NOT match:

			foo/an/absolute/file/path
		"""
		regex, include = GitWildMatchPattern.pattern_to_regex('/an/absolute/file/path')
		self.assertTrue(include)
		self.assertEqual(regex, f'^an/absolute/file/path{RE_SUB}$')

		pattern = GitWildMatchPattern(re.compile(regex), include)
		results = set(filter(pattern.match_file, [
			'an/absolute/file/path',
			'an/absolute/file/path/foo',
			'foo/an/absolute/file/path',
		]))
		self.assertEqual(results, {
			'an/absolute/file/path',
			'an/absolute/file/path/foo',
		})

	def test_01_absolute_ignore(self):
		"""
		Tests an ignore absolute path pattern.
		"""
		regex, include = GitWildMatchPattern.pattern_to_regex('!/foo/build')
		self.assertFalse(include)
		self.assertEqual(regex, f'^foo/build{RE_SUB}$')

		# NOTE: The pattern match is backwards because the pattern itself
		# does not consider the include attribute.
		pattern = GitWildMatchPattern(re.compile(regex), include)
		results = set(filter(pattern.match_file, [
			'build/file.py',
			'foo/build/file.py',
		]))
		self.assertEqual(results, {
			'foo/build/file.py',
		})

	def test_01_absolute_root(self):
		"""
		Tests a single root absolute path pattern.

		This should NOT match any file (according to git check-ignore
		(v2.4.1)).
		"""
		regex, include = GitWildMatchPattern.pattern_to_regex('/')
		self.assertIsNone(include)
		self.assertIsNone(regex)

	def test_01_relative(self):
		"""
		Tests a relative path pattern.

		This should match:

			spam
			spam/
			foo/spam
			spam/foo
			foo/spam/bar
		"""
		regex, include = GitWildMatchPattern.pattern_to_regex('spam')
		self.assertTrue(include)
		self.assertEqual(regex, f'^(?:.+/)?spam{RE_SUB}$')

		pattern = GitWildMatchPattern(re.compile(regex), include)
		results = set(filter(pattern.match_file, [
			'spam',
			'spam/',
			'foo/spam',
			'spam/foo',
			'foo/spam/bar',
		]))
		self.assertEqual(results, {
			'spam',
			'spam/',
			'foo/spam',
			'spam/foo',
			'foo/spam/bar',
		})

	def test_01_relative_nested(self):
		"""
		Tests a relative nested path pattern.

		This should match:

			foo/spam
			foo/spam/bar

		This should **not** match (according to git check-ignore (v2.4.1)):

			bar/foo/spam
		"""
		regex, include = GitWildMatchPattern.pattern_to_regex('foo/spam')
		self.assertTrue(include)
		self.assertEqual(regex, f'^foo/spam{RE_SUB}$')

		pattern = GitWildMatchPattern(re.compile(regex), include)
		results = set(filter(pattern.match_file, [
			'foo/spam',
			'foo/spam/bar',
			'bar/foo/spam',
		]))
		self.assertEqual(results, {
			'foo/spam',
			'foo/spam/bar',
		})

	def test_02_comment(self):
		"""
		Tests a comment pattern.
		"""
		regex, include = GitWildMatchPattern.pattern_to_regex('# Cork soakers.')
		self.assertIsNone(include)
		self.assertIsNone(regex)

	def test_02_ignore(self):
		"""
		Tests an exclude pattern.

		This should NOT match (according to git check-ignore (v2.4.1)):

			temp/foo
		"""
		regex, include = GitWildMatchPattern.pattern_to_regex('!temp')
		self.assertIsNotNone(include)
		self.assertFalse(include)
		self.assertEqual(regex, f'^(?:.+/)?temp{RE_SUB}$')

		# NOTE: The pattern match is backwards because the pattern itself
		# does not consider the include attribute.
		pattern = GitWildMatchPattern(re.compile(regex), include)
		results = set(filter(pattern.match_file, [
			'temp/foo',
		]))
		self.assertEqual(results, {
			'temp/foo',
		})

	def test_03_child_double_asterisk(self):
		"""
		Tests a directory name with a double-asterisk child
		directory.

		This should match:

			spam/bar

		This should **not** match (according to git check-ignore (v2.4.1)):

			foo/spam/bar
		"""
		regex, include = GitWildMatchPattern.pattern_to_regex('spam/**')
		self.assertTrue(include)
		self.assertEqual(regex, f'^spam{RE_DIR}.*$')

		pattern = GitWildMatchPattern(re.compile(regex), include)
		results = set(filter(pattern.match_file, [
			'spam/bar',
			'foo/spam/bar',
		]))
		self.assertEqual(results, {'spam/bar'})

	def test_03_inner_double_asterisk(self):
		"""
		Tests a path with an inner double-asterisk directory.

		This should match:

			left/right
			left/bar/right
			left/foo/bar/right
			left/bar/right/foo

		This should **not** match (according to git check-ignore (v2.4.1)):

			foo/left/bar/right
		"""
		regex, include = GitWildMatchPattern.pattern_to_regex('left/**/right')
		self.assertTrue(include)
		self.assertEqual(regex, f'^left(?:/.+)?/right{RE_SUB}$')

		pattern = GitWildMatchPattern(re.compile(regex), include)
		results = set(filter(pattern.match_file, [
			'left/right',
			'left/bar/right',
			'left/foo/bar/right',
			'left/bar/right/foo',
			'foo/left/bar/right',
		]))
		self.assertEqual(results, {
			'left/right',
			'left/bar/right',
			'left/foo/bar/right',
			'left/bar/right/foo',
		})

	def test_03_only_double_asterisk(self):
		"""
		Tests a double-asterisk pattern which matches everything.
		"""
		regex, include = GitWildMatchPattern.pattern_to_regex('**')
		self.assertTrue(include)
		self.assertEqual(regex, f'^[^/]+{RE_SUB}$')
		pattern = GitWildMatchPattern(re.compile(regex), include)
		results = set(filter(pattern.match_file, [
			'x',
			'y.py',
			'A/x',
			'A/y.py',
			'A/B/x',
			'A/B/y.py',
			'A/B/C/x',
			'A/B/C/y.py',
		]))

		self.assertEqual(results, {
			'x',
			'y.py',
			'A/x',
			'A/y.py',
			'A/B/x',
			'A/B/y.py',
			'A/B/C/x',
			'A/B/C/y.py',
		})

	def test_03_parent_double_asterisk(self):
		"""
		Tests a file name with a double-asterisk parent directory.

		This should match:

			spam
			foo/spam
			foo/spam/bar
		"""
		regex, include = GitWildMatchPattern.pattern_to_regex('**/spam')
		self.assertTrue(include)
		self.assertEqual(regex, f'^(?:.+/)?spam{RE_SUB}$')

		pattern = GitWildMatchPattern(re.compile(regex), include)
		results = set(filter(pattern.match_file, [
			'spam',
			'foo/spam',
			'foo/spam/bar',
		]))
		self.assertEqual(results, {
			'spam',
			'foo/spam',
			'foo/spam/bar',
		})

	def test_03_duplicate_leading_double_asterisk_edge_case(self):
		"""
		Regression test for duplicate leading **/ bug.
		"""
		regex, include = GitWildMatchPattern.pattern_to_regex('**')
		self.assertTrue(include)
		self.assertEqual(regex, f'^[^/]+{RE_SUB}$')

		equivalent_regex, include = GitWildMatchPattern.pattern_to_regex('**/**')
		self.assertTrue(include)
		self.assertEqual(equivalent_regex, regex)

		equivalent_regex, include = GitWildMatchPattern.pattern_to_regex('**/**/**')
		self.assertTrue(include)
		self.assertEqual(equivalent_regex, regex)

		regex, include = GitWildMatchPattern.pattern_to_regex('**/api')
		self.assertTrue(include)
		self.assertEqual(regex, f'^(?:.+/)?api{RE_SUB}$')

		equivalent_regex, include = GitWildMatchPattern.pattern_to_regex(f'**/**/api')
		self.assertTrue(include)
		self.assertEqual(equivalent_regex, regex)

		regex, include = GitWildMatchPattern.pattern_to_regex('**/api/')
		self.assertTrue(include)
		self.assertEqual(regex, f'^(?:.+/)?api{RE_DIR}.*$')

		equivalent_regex, include = GitWildMatchPattern.pattern_to_regex('**/api/**')
		self.assertTrue(include)
		self.assertEqual(equivalent_regex, regex)

		equivalent_regex, include = GitWildMatchPattern.pattern_to_regex('**/**/api/**/**')
		self.assertTrue(include)
		self.assertEqual(equivalent_regex, regex)

	def test_03_double_asterisk_trailing_slash_edge_case(self):
		"""
		Tests the edge-case **/ pattern.

		This should match everything except individual files in the root directory.
		"""
		regex, include = GitWildMatchPattern.pattern_to_regex('**/')
		self.assertTrue(include)
		self.assertEqual(regex, f'^.+{RE_DIR}.*$')

		equivalent_regex, include = GitWildMatchPattern.pattern_to_regex('**/**/')
		self.assertTrue(include)
		self.assertEqual(equivalent_regex, regex)

	def test_04_infix_wildcard(self):
		"""
		Tests a pattern with an infix wildcard.

		This should match:

			foo--bar
			foo-hello-bar
			a/foo-hello-bar
			foo-hello-bar/b
			a/foo-hello-bar/b
		"""
		regex, include = GitWildMatchPattern.pattern_to_regex('foo-*-bar')
		self.assertTrue(include)
		self.assertEqual(regex, f'^(?:.+/)?foo\\-[^/]*\\-bar{RE_SUB}$')

		pattern = GitWildMatchPattern(re.compile(regex), include)
		results = set(filter(pattern.match_file, [
			'foo--bar',
			'foo-hello-bar',
			'a/foo-hello-bar',
			'foo-hello-bar/b',
			'a/foo-hello-bar/b',
		]))
		self.assertEqual(results, {
			'foo--bar',
			'foo-hello-bar',
			'a/foo-hello-bar',
			'foo-hello-bar/b',
			'a/foo-hello-bar/b',
		})

	def test_04_postfix_wildcard(self):
		"""
		Tests a pattern with a postfix wildcard.

		This should match:

			~temp-
			~temp-foo
			~temp-foo/bar
			foo/~temp-bar
			foo/~temp-bar/baz
		"""
		regex, include = GitWildMatchPattern.pattern_to_regex('~temp-*')
		self.assertTrue(include)
		self.assertEqual(regex, f'^(?:.+/)?\\~temp\\-[^/]*{RE_SUB}$')

		pattern = GitWildMatchPattern(re.compile(regex), include)
		results = set(filter(pattern.match_file, [
			'~temp-',
			'~temp-foo',
			'~temp-foo/bar',
			'foo/~temp-bar',
			'foo/~temp-bar/baz',
		]))
		self.assertEqual(results, {
			'~temp-',
			'~temp-foo',
			'~temp-foo/bar',
			'foo/~temp-bar',
			'foo/~temp-bar/baz',
		})

	def test_04_prefix_wildcard(self):
		"""
		Tests a pattern with a prefix wildcard.

		This should match:

			bar.py
			bar.py/
			foo/bar.py
			foo/bar.py/baz
		"""
		regex, include = GitWildMatchPattern.pattern_to_regex('*.py')
		self.assertTrue(include)
		self.assertEqual(regex, f'^(?:.+/)?[^/]*\\.py{RE_SUB}$')

		pattern = GitWildMatchPattern(re.compile(regex), include)
		results = set(filter(pattern.match_file, [
			'bar.py',
			'bar.py/',
			'foo/bar.py',
			'foo/bar.py/baz',
		]))
		self.assertEqual(results, {
			'bar.py',
			'bar.py/',
			'foo/bar.py',
			'foo/bar.py/baz',
		})

	def test_05_directory(self):
		"""
		Tests a directory pattern.

		This should match:

			dir/
			foo/dir/
			foo/dir/bar

		This should **not** match:

			dir
		"""
		regex, include = GitWildMatchPattern.pattern_to_regex('dir/')
		self.assertTrue(include)
		self.assertEqual(regex, f'^(?:.+/)?dir{RE_DIR}.*$')

		pattern = GitWildMatchPattern(re.compile(regex), include)
		results = set(filter(pattern.match_file, [
			'dir/',
			'foo/dir/',
			'foo/dir/bar',
			'dir',
		]))
		self.assertEqual(results, {
			'dir/',
			'foo/dir/',
			'foo/dir/bar',
		})

	def test_06_registered(self):
		"""
		Tests that the pattern is registered.
		"""
		self.assertIs(lookup_pattern('gitwildmatch'), GitWildMatchPattern)

	def test_06_access_deprecated(self):
		"""
		Tests that the pattern is accessible from the root module using the
		deprecated alias.
		"""
		self.assertTrue(hasattr(pathspec, 'GitIgnorePattern'))
		self.assertTrue(issubclass(pathspec.GitIgnorePattern, GitWildMatchPattern))

	def test_06_registered_deprecated(self):
		"""
		Tests that the pattern is registered under the deprecated alias.
		"""
		self.assertIs(lookup_pattern('gitignore'), pathspec.GitIgnorePattern)

	def test_07_encode_bytes(self):
		"""
		Test encoding bytes.
		"""
		encoded = "".join(map(chr, range(0, 256))).encode(_BYTES_ENCODING)
		expected = (
			b"\x00\x01\x02\x03\x04\x05\x06\x07\x08\t\n\x0b\x0c\r\x0e\x0f\x10"
			b"\x11\x12\x13\x14\x15\x16\x17\x18\x19\x1a\x1b\x1c\x1d\x1e\x1f"
			b" !\"#$%&'()*+,-./0123456789:;<=>?@ABCDEFGHIJKLMNOPQRSTUVWXYZ[\\"
			b"]^_`abcdefghijklmnopqrstuvwxyz{|}~"
			b"\x7f\x80\x81\x82\x83\x84\x85\x86\x87\x88\x89\x8a\x8b\x8c\x8d"
			b"\x8e\x8f\x90\x91\x92\x93\x94\x95\x96\x97\x98\x99\x9a\x9b\x9c"
			b"\x9d\x9e\x9f\xa0\xa1\xa2\xa3\xa4\xa5\xa6\xa7\xa8\xa9\xaa\xab"
			b"\xac\xad\xae\xaf\xb0\xb1\xb2\xb3\xb4\xb5\xb6\xb7\xb8\xb9\xba"
			b"\xbb\xbc\xbd\xbe\xbf\xc0\xc1\xc2\xc3\xc4\xc5\xc6\xc7\xc8\xc9"
			b"\xca\xcb\xcc\xcd\xce\xcf\xd0\xd1\xd2\xd3\xd4\xd5\xd6\xd7\xd8"
			b"\xd9\xda\xdb\xdc\xdd\xde\xdf\xe0\xe1\xe2\xe3\xe4\xe5\xe6\xe7"
			b"\xe8\xe9\xea\xeb\xec\xed\xee\xef\xf0\xf1\xf2\xf3\xf4\xf5\xf6"
			b"\xf7\xf8\xf9\xfa\xfb\xfc\xfd\xfe\xff"
		)
		self.assertEqual(encoded, expected)

	def test_07_decode_bytes(self):
		"""
		Test decoding bytes.
		"""
		decoded = bytes(bytearray(range(0, 256))).decode(_BYTES_ENCODING)
		expected = (
			"\x00\x01\x02\x03\x04\x05\x06\x07\x08\t\n\x0b\x0c\r\x0e\x0f\x10"
			"\x11\x12\x13\x14\x15\x16\x17\x18\x19\x1a\x1b\x1c\x1d\x1e\x1f"
			" !\"#$%&'()*+,-./0123456789:;<=>?@ABCDEFGHIJKLMNOPQRSTUVWXYZ[\\"
			"]^_`abcdefghijklmnopqrstuvwxyz{|}~"
			"\x7f\x80\x81\x82\x83\x84\x85\x86\x87\x88\x89\x8a\x8b\x8c\x8d"
			"\x8e\x8f\x90\x91\x92\x93\x94\x95\x96\x97\x98\x99\x9a\x9b\x9c"
			"\x9d\x9e\x9f\xa0\xa1\xa2\xa3\xa4\xa5\xa6\xa7\xa8\xa9\xaa\xab"
			"\xac\xad\xae\xaf\xb0\xb1\xb2\xb3\xb4\xb5\xb6\xb7\xb8\xb9\xba"
			"\xbb\xbc\xbd\xbe\xbf\xc0\xc1\xc2\xc3\xc4\xc5\xc6\xc7\xc8\xc9"
			"\xca\xcb\xcc\xcd\xce\xcf\xd0\xd1\xd2\xd3\xd4\xd5\xd6\xd7\xd8"
			"\xd9\xda\xdb\xdc\xdd\xde\xdf\xe0\xe1\xe2\xe3\xe4\xe5\xe6\xe7"
			"\xe8\xe9\xea\xeb\xec\xed\xee\xef\xf0\xf1\xf2\xf3\xf4\xf5\xf6"
			"\xf7\xf8\xf9\xfa\xfb\xfc\xfd\xfe\xff"
		)
		self.assertEqual(decoded, expected)

	def test_07_match_bytes_and_bytes(self):
		"""
		Test byte string patterns matching byte string paths.
		"""
		pattern = GitWildMatchPattern(b'*.py')
		results = set(filter(pattern.match_file, [b'a.py']))
		self.assertEqual(results, {b'a.py'})

	def test_07_match_bytes_and_bytes_complete(self):
		"""
		Test byte string patterns matching byte string paths.
		"""
		encoded = bytes(bytearray(range(0, 256)))

		# Forward slashes cannot be escaped with the current implementation.
		# Remove ASCII 47.
		fs_ord = ord('/')
		encoded = encoded[:fs_ord] + encoded[fs_ord+1:]

		escaped = b"".join(b"\\" + encoded[i:i+1] for i in range(len(encoded)))

		pattern = GitWildMatchPattern(escaped)
		results = set(filter(pattern.match_file, [encoded]))
		self.assertEqual(results, {encoded})

	def test_07_match_bytes_and_unicode_fail(self):
		"""
		Test byte string patterns matching byte string paths.
		"""
		pattern = GitWildMatchPattern(b'*.py')
		with self.assertRaises(TypeError):
			pattern.match_file('a.py')

	def test_07_match_unicode_and_bytes_fail(self):
		"""
		Test unicode patterns with byte paths.
		"""
		pattern = GitWildMatchPattern('*.py')
		with self.assertRaises(TypeError):
			pattern.match_file(b'a.py')

	def test_07_match_unicode_and_unicode(self):
		"""
		Test unicode patterns with unicode paths.
		"""
		pattern = GitWildMatchPattern('*.py')
		results = set(filter(pattern.match_file, ['a.py']))
		self.assertEqual(results, {'a.py'})

	def test_08_escape(self):
		"""
		Test escaping a string with meta-characters
		"""
		fname = "file!with*weird#naming_[1].t?t"
		escaped = r"file\!with\*weird\#naming_\[1\].t\?t"
		result = GitWildMatchPattern.escape(fname)
		self.assertEqual(result, escaped)

	def test_09_single_escape_fail(self):
		"""
		Test an escape on a line by itself.
		"""
		self._check_invalid_pattern("\\")

	def test_09_single_exclamation_mark_fail(self):
		"""
		Test an escape on a line by itself.
		"""
		self._check_invalid_pattern("!")

	def test_10_escape_asterisk_end(self):
		"""
		Test escaping an asterisk at the end of a line.
		"""
		pattern = GitWildMatchPattern("asteris\\*")
		results = set(filter(pattern.match_file, [
			"asteris*",
			"asterisk",
		]))
		self.assertEqual(results, {"asteris*"})

	def test_10_escape_asterisk_mid(self):
		"""
		Test escaping an asterisk in the middle of a line.
		"""
		pattern = GitWildMatchPattern("as\\*erisk")
		results = set(filter(pattern.match_file, [
			"as*erisk",
			"asterisk",
		]))
		self.assertEqual(results, {"as*erisk"})

	def test_10_escape_asterisk_start(self):
		"""
		Test escaping an asterisk at the start of a line.
		"""
		pattern = GitWildMatchPattern("\\*sterisk")
		results = set(filter(pattern.match_file, [
			"*sterisk",
			"asterisk",
		]))
		self.assertEqual(results, {"*sterisk"})

	def test_10_escape_exclamation_mark_start(self):
		"""
		Test escaping an exclamation mark at the start of a line.
		"""
		pattern = GitWildMatchPattern("\\!mark")
		results = set(filter(pattern.match_file, [
			"!mark",
		]))
		self.assertEqual(results, {"!mark"})

	def test_10_escape_pound_start(self):
		"""
		Test escaping a pound sign at the start of a line.
		"""
		pattern = GitWildMatchPattern("\\#sign")
		results = set(filter(pattern.match_file, [
			"#sign",
		]))
		self.assertEqual(results, {"#sign"})

	def test_11_match_directory_1(self):
		"""
		Test matching a directory.
		"""
		pattern = GitWildMatchPattern("dirG/")
		results = set(filter(pattern.match_file, [
			'fileA',
			'fileB',
			'dirD/fileE',
			'dirD/fileF',
			'dirG/dirH/fileI',
			'dirG/dirH/fileJ',
			'dirG/fileO',
		]))
		self.assertEqual(results, {
			'dirG/dirH/fileI',
			'dirG/dirH/fileJ',
			'dirG/fileO',
		})

	def test_11_match_directory_2(self):
		"""
		Test matching a directory.
		"""
		pattern = GitWildMatchPattern("dirG/*")
		results = set(filter(pattern.match_file, [
			'fileA',
			'fileB',
			'dirD/fileE',
			'dirD/fileF',
			'dirG/dirH/fileI',
			'dirG/dirH/fileJ',
			'dirG/fileO',
		]))
		self.assertEqual(results, {
			'dirG/dirH/fileI',
			'dirG/dirH/fileJ',
			'dirG/fileO',
		})

	def test_11_match_sub_directory_3(self):
		"""
		Test matching a directory.
		"""
		pattern = GitWildMatchPattern("dirG/**")
		results = set(filter(pattern.match_file, [
			'fileA',
			'fileB',
			'dirD/fileE',
			'dirD/fileF',
			'dirG/dirH/fileI',
			'dirG/dirH/fileJ',
			'dirG/fileO',
		]))
		self.assertEqual(results, {
			'dirG/dirH/fileI',
			'dirG/dirH/fileJ',
			'dirG/fileO',
		})

	def test_12_asterisk_1_regex(self):
		"""
		Test a relative asterisk path pattern's regular expression.
		"""
		regex, include = GitWildMatchPattern.pattern_to_regex('*')
		self.assertTrue(include)
		self.assertEqual(regex, f'^(?:.+/)?[^/]+{RE_SUB}$')

	def test_12_asterisk_2_regex_equivalent(self):
		"""
		Test a path pattern equivalent to the relative asterisk using double
		asterisk.
		"""
		regex, include = GitWildMatchPattern.pattern_to_regex('*')
		self.assertTrue(include)

		equiv_regex, include = GitWildMatchPattern.pattern_to_regex('**/*')
		self.assertTrue(include)

		self.assertEqual(regex, equiv_regex)

	def test_12_asterisk_3_child(self):
		"""
		Test a relative asterisk path pattern matching a direct child path.
		"""
		pattern = GitWildMatchPattern('*')
		results = set(filter(pattern.match_file, [
			'file.txt',
		]))
		self.assertEqual(results, {
			'file.txt',
		})

	def test_12_asterisk_4_descendant(self):
		"""
		Test a relative asterisk path pattern matching a descendant path.
		"""
		pattern = GitWildMatchPattern('*')
		results = set(filter(pattern.match_file, [
			'anydir/file.txt',
		]))
		self.assertEqual(results, {
			'anydir/file.txt',
		})

<<<<<<< HEAD
	def test_13_negate_with_caret(self):
		"""
		Test negation using the caret symbol (^)
		"""
		pattern = GitWildMatchPattern("a[^gy]c")
		results = set(filter(pattern.match_file, [
			"agc",
			"ayc",
			"abc",
			"adc",
		]))
		self.assertEqual(results, {"abc", "adc"})

	def test_13_negate_with_exclamation_mark(self):
		"""
		Test negation using the exclamation mark (!)
		"""
		pattern = GitWildMatchPattern("a[!gy]c")
		results = set(filter(pattern.match_file, [
			"agc",
			"ayc",
			"abc",
			"adc",
		]))
		self.assertEqual(results, {"abc", "adc"})
=======
	def test_13_issue_77_1_regex(self):
		"""
		Test the resulting regex for regex bracket expression negation.
		"""
		regex, include = GitWildMatchPattern.pattern_to_regex('a[^b]c')
		self.assertTrue(include)

		equiv_regex, include = GitWildMatchPattern.pattern_to_regex('a[!b]c')
		self.assertTrue(include)

		self.assertEqual(regex, equiv_regex)

	def test_13_issue_77_2_results(self):
		"""
		Test that regex bracket expression negation works.
		"""
		pattern = GitWildMatchPattern('a[^b]c')
		results = set(filter(pattern.match_file, [
			'abc',
			'azc',
		]))
		self.assertEqual(results, {
			'azc',
		})
>>>>>>> b9a014e5
<|MERGE_RESOLUTION|>--- conflicted
+++ resolved
@@ -774,7 +774,18 @@
 			'anydir/file.txt',
 		})
 
-<<<<<<< HEAD
+	def test_13_issue_77_regex(self):
+		"""
+		Test the resulting regex for regex bracket expression negation.
+		"""
+		regex, include = GitWildMatchPattern.pattern_to_regex('a[^b]c')
+		self.assertTrue(include)
+
+		equiv_regex, include = GitWildMatchPattern.pattern_to_regex('a[!b]c')
+		self.assertTrue(include)
+
+		self.assertEqual(regex, equiv_regex)
+
 	def test_13_negate_with_caret(self):
 		"""
 		Test negation using the caret symbol (^)
@@ -799,30 +810,4 @@
 			"abc",
 			"adc",
 		]))
-		self.assertEqual(results, {"abc", "adc"})
-=======
-	def test_13_issue_77_1_regex(self):
-		"""
-		Test the resulting regex for regex bracket expression negation.
-		"""
-		regex, include = GitWildMatchPattern.pattern_to_regex('a[^b]c')
-		self.assertTrue(include)
-
-		equiv_regex, include = GitWildMatchPattern.pattern_to_regex('a[!b]c')
-		self.assertTrue(include)
-
-		self.assertEqual(regex, equiv_regex)
-
-	def test_13_issue_77_2_results(self):
-		"""
-		Test that regex bracket expression negation works.
-		"""
-		pattern = GitWildMatchPattern('a[^b]c')
-		results = set(filter(pattern.match_file, [
-			'abc',
-			'azc',
-		]))
-		self.assertEqual(results, {
-			'azc',
-		})
->>>>>>> b9a014e5
+		self.assertEqual(results, {"abc", "adc"})